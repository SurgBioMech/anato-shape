# -*- coding: utf-8 -*-
"""
The main functions for calculating the partition-level curvatures using python to reproduce 
the algorithm originally published by K. Khabaz here: https://journals.plos.org/ploscompbiol/article?id=10.1371/journal.pcbi.1011815

@authors: joepugar & kameelkhabaz
"""

from anato_utils import *
import pandas as pd
import numpy as np
import math
import trimesh
import time
import concurrent.futures
from collections import Counter
from sklearn.cluster import MiniBatchKMeans
import queue

class Curvatures:
    """Class to store all curvature metric functions."""
    def __init__(self, pcs, ta):
        self.k1, self.k2, self.ta = pcs[:, 0], pcs[:, 1], ta
    def Gaussian(self):
        return np.mean(self.k1 * self.k2)
    def Mean(self):
        return np.mean(0.5 * (self.k1 + self.k2))
    def IntGaussian(self):
        return self.Gaussian() * self.ta
    def IntMeanSquared(self):
        return self.Mean()**2 * self.ta
    def Willmore(self):
        return 4 * self.Mean()**2 - 2 * self.Gaussian()
    def IntWillmore(self):
        return self.Willmore() * self.ta
    def Casorati(self):
        return np.mean(np.sqrt(0.5 * (self.k1**2 + self.k2**2)))
    def ShapeIndex(self):
        return np.mean((2 / np.pi) * np.arctan((self.k2 + self.k1) / (self.k2 - self.k1)))

def GetStatFeatures(partition_df, quantities):
    """Reducing each distribution of curvature quantities down to statistical scalar features."""
    stats = {}
    areas = partition_df['Patch_Area'].values
    total_area = np.sum(areas)
    for q in quantities:
        quant = partition_df[q].values
        mean_q, var_q = np.mean(quant), np.var(quant)
        weighted_sum = np.sum(quant * areas)
        weighted_sum_sq = np.sum((quant**2) * areas)
        stats.update({
            f"{q}_Mean": mean_q,
            f"{q}_Var": var_q,
            f"{q}_Fluct": (weighted_sum_sq / total_area) - (weighted_sum / total_area)**2,
            f"{q}_Sum": np.sum(quant)})
    return pd.DataFrame([stats])

def get_areas(v, f):
    """Calculate the area of each triangle."""
    P1, P2, P3 = v[f[:, 0]], v[f[:, 1]], v[f[:, 2]]
    return 0.5 * np.linalg.norm(np.cross(P2 - P1, P3 - P1), axis=1)
    
def calcCOMs(mesh):
    """Returns the triangles' center of mass."""
    v, f = mesh.vertices, mesh.faces
    return v[f].mean(axis=1)

def triangle_indices_faces(cluster_id, v, f):
    """Per cluster extraction of assoicated vertices and triangles."""
    triangles = f[cluster_id]
    unique_triangle_nodes = np.unique(triangles)
    return triangles, unique_triangle_nodes

def triangle_indices_vertices(kept_vertices, v, f):
    """For a subset of vertices, returns the associated triangles."""
    sts_idx = np.all(np.isin(f, kept_vertices), axis=1)
    triangles = f[sts_idx]
    vsidx2, indices = np.unique(triangles, return_inverse=True)
    vertices = v[vsidx2]
    if not np.array_equal(kept_vertices, np.arange(len(v))):
        triangles = indices.reshape(triangles.shape)
    return triangles, vertices, vsidx2

def calc_num_patches(mesh, m):
    """Calculate the number of partitions per manifold using scaling law."""
    v, f, pcs = mesh.vertices, mesh.faces, mesh.curvatures
    median_R2_squared = np.median(1 / pcs[:, 0])**2
    total_area = np.sum(get_areas(v, f))
    k = int(m * round(total_area / median_R2_squared))
    return min(k, len(f))

def calculate_quantities(mesh, quantities, k, cluster_ids):
    """Calculates per-patch curvature quantities."""
    v, f, pcs = mesh.vertices, mesh.faces, mesh.curvatures
    mesh_quants, patch_areas, num_elem_patch, avg_elem_area = np.zeros((len(quantities), k)), np.zeros(k), np.zeros(k), np.zeros(k)
    curvatures_func = {quantity: getattr(Curvatures, quantity) for quantity in quantities}

    for c in range(k):
        cluster_id = np.where(cluster_ids == c)[0]
        t, unique_triangle_nodes = triangle_indices_faces(cluster_id, v, f)
        cluster_areas = get_areas(v, t)
        
        ACluster = np.sum(cluster_areas)
        patch_areas[c], num_elem_patch[c], avg_elem_area[c] = ACluster, len(t), np.mean(cluster_areas)
        
        curv = Curvatures(pcs[unique_triangle_nodes], ACluster)
        mesh_quants[:, c] = [curvatures_func[q](curv) for q in quantities]

    return mesh_quants, patch_areas, num_elem_patch, avg_elem_area

def organize_data(scan_name, k, cluster_centers, mesh_quants, num_elem_patch, avg_elem_area, patch_areas, quantities):
    """Organize non-curvature data and concatenate."""
    return pd.concat([
        pd.DataFrame(cluster_centers, columns=['X', 'Y', 'Z']),
        pd.DataFrame(mesh_quants.T, columns=quantities),
        pd.DataFrame({'Num_Elem_per_Patch': num_elem_patch, 'Avg_Elem_per_Area': avg_elem_area, 'Patch_Area': patch_areas})
    ], axis=1)

def tol(pcs):
    """Calculate the xy-plane point removal tolerance."""
    rn = math.ceil(1 / np.median(pcs[:, 0][pcs[:, 0] != 0]) / 10) * 10
    return max(rn, 20)

def edge_cleanup(vertices, indices, pcs, tol1=0.4, tol2=20):
    """Used to remove the flat edges from the manifold."""
    #- getting the z locations of each of the two edges: 
    def get_edges(svs):
        zc = [v[2] for v in svs]
        zcr = np.round(zc, 1)
        z_count = Counter(zcr)
        most_common_z = z_count.most_common(1)
        if len(most_common_z) < 1:
            raise ValueError("Less than 1 ascending flat region found.")
        return most_common_z[0][0], 0
    
    z1, z2 = get_edges(vertices)
    
    #- identifying which points fall within the removal cylinders:
    def is_within_cylinder(x, y, z, cx, cy, cz, height, radius):
        return (np.abs(z - cz) <= height) and (np.sqrt((x - cx) ** 2 + (y - cy) ** 2) <= radius)

    #- tol1 is the z-spacing tolerance and works well when set to 0.4 
    z1_points = vertices[np.abs(vertices[:, 2] - z1) < tol1]
    z2_points = vertices[np.abs(vertices[:, 2] - z2) < tol1]
    cx1, cy1 = np.mean(z1_points[:, 0]), np.mean(z1_points[:, 1])
    cx2, cy2 = np.mean(z2_points[:, 0]), np.mean(z2_points[:, 1])
    mask = []
    for vertex in vertices:
        x, y, z = vertex
        #- tol2 form the radius of the removal cylinder and scales with the overall radius of the aorta via the tol function 
        if is_within_cylinder(x, y, z, cx1, cy1, z1, tol1, tol2) or is_within_cylinder(x, y, z, cx2, cy2, z2, tol1, tol2):
            mask.append(False)
        else:
            mask.append(True)
    #- a mask of vertices to keep, meaning they did not exist within the removal cylinders
    mask = np.array(mask)
    filtered_vertices = vertices[mask]
    filtered_pcs = pcs[mask]
    old_to_new_index = np.full(vertices.shape[0], -1)
    old_to_new_index[mask] = np.arange(np.sum(mask))
    filtered_indices = []
    for triangle in indices:
        if all(old_to_new_index[triangle] != -1):
            filtered_indices.append(old_to_new_index[triangle])
    filtered_indices = np.array(filtered_indices)
    return filtered_vertices, filtered_indices, filtered_pcs, mask

def clean_mesh(mesh, mesh_name=None):

    def flat_edge_outlier_exclusion(pcs):
        mn = np.abs(np.mean(pcs))
        thresh = 1 / 2000
        removed = np.where((np.abs(pcs[:, 0]) < mn * thresh) & (np.abs(pcs[:, 1]) < mn * thresh))[0]
        return removed

    def point_removal(pcs, mesh_name):
        kg = pcs[:, 0] * pcs[:, 1]
        k1 = pcs[:, 0]
        if "KY" in mesh_name or "SA" in mesh_name:
            removed = np.where((np.abs(kg) > (np.mean(kg) + 1.1 * np.std(kg))) & 
                               (np.abs(k1) > (np.mean(k1) + 1.6 * np.std(k1))))[0]
        else:
            removed = np.where((np.abs(kg) > (np.mean(kg) + 2 * np.std(kg))) & 
                               (np.abs(k1) > (np.mean(k1) + 3 * np.std(k1))))[0]
        return removed
    
    v, f, pcs = mesh.vertices, mesh.faces, mesh.curvatures
    assert len(v) == len(pcs), "Vertex and curvature arrays have mismatched dimensions."
    
    removed_primary = flat_edge_outlier_exclusion(pcs)
    kept_vertices = np.setdiff1d(np.arange(len(v)), removed_primary)
    fp, vp, vs_keep_idcs = triangle_indices_vertices(kept_vertices, v, f)
    pcsp = pcs[vs_keep_idcs, :]
    
    removed_secondary = point_removal(pcsp, mesh_name)
    kept_vertices = np.setdiff1d(np.arange(len(vp)), removed_secondary)
    fs, vs, vs_keep_idcs = triangle_indices_vertices(kept_vertices, vp, fp)
    pcss = pcsp[vs_keep_idcs, :]
    mesh_clean = trimesh.Trimesh(vertices=vs, faces=fs)
    mesh_clean.curvatures = pcss
    return mesh_clean

def Manifold(mesh, scan_name, quantities, m, prm):
    """Core function for partitioning and per-patch curvature calculations."""
    if prm == 'curvature':
        mesh_clean = clean_mesh(mesh, mesh_name=scan_name)
    else:
        mesh_clean = mesh
    
    triangle_COMs = calcCOMs(mesh_clean)
    num_faces = len(mesh_clean.faces)
    
    #Fixed Patches
    if m > 10:
        if m >= num_faces:
            k = num_faces  # Ensure k does not exceed available points
            print(f'''For {scan_name}, num_patches overwritten to {k} to match {num_faces} elements due to insufficient points.''')
        else:
            k = m
            print(f'''For {scan_name}, num_patches set to {k} with {num_faces} elements.''')

    # Floating Patches
    else:
        calc_k = calc_num_patches(mesh_clean, m)
        if calc_k >= num_faces:
            k = num_faces  # Prevent exceeding available points
            print(f'''For {scan_name}, num_patches overwritten to {k} to match {num_faces} elements due to insufficient points.''')
        else:
            k = calc_k
            print(f'''For {scan_name}, num_patches set to {k} with {num_faces} elements.''')

    km = MiniBatchKMeans(n_clusters=k, max_iter=100, batch_size=1536).fit(triangle_COMs)
    mesh_quants, patch_areas, num_elem_patch, avg_elem_area = calculate_quantities(mesh_clean, quantities, k, km.labels_)
    return organize_data(scan_name, k, km.cluster_centers_, mesh_quants, num_elem_patch, avg_elem_area, patch_areas, quantities), k, mesh_clean, km.labels_

def ProcessManifold(path, quantities, m, progress_queue, prm):
    """Used to organize the results of Manifold."""
    scan_name, path_name = path[1], path[0]
    full_scan_path = os.path.join(path_name, scan_name)
    if 'SA' in scan_name: #special handling for pediatric scans 
        if ('M5.' not in scan_name) or (m != 1):
            print(f"Skipping {scan_name}: SA scan without M5. or m != 1 (m={m})")
            progress_queue.put(m)
            return None, None
    mesh = GetMeshFromParquet(full_scan_path)
    scan_name_no_ext = file_name_not_ext(scan_name)
<<<<<<< HEAD
    manifold_df, patches, mesh_clean, cluster_ids = Manifold(mesh, quantities=quantities, m=m, scan_name=scan_name, prm=prm)
=======
    manifold_df, patches, mesh_clean, _ = Manifold(mesh, quantities=quantities, m=m, scan_name=scan_name, prm=prm)
>>>>>>> ce595a17
    A, As, V, k1, k2 = mesh_clean.area, mesh_clean.area_faces, mesh_clean.volume, mesh_clean.curvatures[:,0], mesh_clean.curvatures[:,1]
    vertex_areas = np.zeros(len(mesh_clean.vertices))
    for vertex_idx in range(len(mesh_clean.vertices)):
        connected_faces = np.where(mesh_clean.faces == vertex_idx)[0]
        vertex_areas[vertex_idx] = As[connected_faces].sum() / len(connected_faces)
    As = vertex_areas
    scan_features = pd.concat([pd.DataFrame({
        'Scan_ID': [scan_name_no_ext],
        'AvElemPatch': [np.mean(manifold_df['Num_Elem_per_Patch'])],
        'AvElemArea': [np.mean(manifold_df['Avg_Elem_per_Area'])],
        'AvPatchArea': [np.mean(manifold_df['Patch_Area'])],
        'Num_Patches': [patches],
        'SurfaceArea': [A],
        'Volume': [V],
        'Flatness_Index': [A**3/V**2],
        'Sphericity_Index': [4.836 * V**(2/3) / A],
        'GLN': [(1/(4*np.pi)) * np.sqrt(A * np.sum((k1*k2)**2 * As))],
        'GAA': [np.sum(k1*k2*As)/A],
        'MLN': [(1/(4*np.pi)) * np.sqrt(np.sum((0.5*(k1+k2))**2 * As))],
        'MAA': [np.sum((0.5*(k1+k2))*As)/A],
        'MeanEdgeLength': [np.mean(mesh_clean.edges_unique_length)],
        'MeanFaceAngle': [np.mean(mesh_clean.face_adjacency_angles)],
        'MeanVertexAngle': [np.mean(mesh_clean.face_angles)],
        'EulerNumber': [mesh.euler_number],
        'MomentInertia': [np.linalg.norm(mesh_clean.moment_inertia)],
    }), GetStatFeatures(manifold_df, quantities)], axis=1)
    progress_queue.put(m)
    return scan_features, manifold_df

def BatchManifold(paths, quantities, m, progress_queue, progress_counts, progress_bars, prm):
    """Parent funciton to Manifold which handles doing many at once."""
    results = []
    for path in paths:
        result = ProcessManifold(path, quantities, m, progress_queue, prm)
        progress_counts[m] += 1
        progress_bars[m].update(progress(progress_counts[m], len(paths)))
        if result[0] is not None:
            results.append(result)
    return results

def MsetBatchManifold(paths, quantities, m_set, prm):
    """Parellel processing function which allows multiple partitioning schemes to be calculated simultaneously."""
    manifold_group, manifold_dict = {}, {}
    overall_progress = display(progress(0, len(m_set) * len(paths)), display_id=True)
    progress_bars = {m: display(progress(0, len(paths)), display_id=True) for m in m_set}
    progress_counts = {m: 0 for m in m_set}

    with concurrent.futures.ThreadPoolExecutor() as executor:
        futures = {executor.submit(BatchManifold, paths, quantities, m, queue.Queue(), progress_counts, progress_bars, prm): m for m in m_set}

        total_tasks = len(m_set) * len(paths)
        overall_progress_value = 0
        for future in concurrent.futures.as_completed(futures):
            m = futures[future]
            try:
                result = future.result()
                if not result or not isinstance(result, list):
                    print(f"Unexpected result format for m={m}: {result}")
                    continue

                manifold_group[m] = [r[0] for r in result]
                manifold_dict[m] = {file_name_not_ext(path[1]): r[1] for path, r in zip(paths, result)}
                overall_progress_value += len(paths)
                overall_progress.update(progress(overall_progress_value, total_tasks))
            except Exception as e:
                print(f"Error processing m={m}: {e} (paths={paths}, quantities={quantities})")
                continue

    return manifold_group, manifold_dict

def process_m_with_progress(m, manifold_group):
    """Progress tracking with multiple m_set values."""
    data = pd.concat(manifold_group[m], ignore_index=True)
    data['Partition_Prefactor'] = str(m)
    return data

def GetAnatoMeshResults(parent_folder, filter_strings, file_filter_strings, prm=None, quantities=['Gaussian'], m_set=[1.0]):
    """Top most function."""
    print("Organizing paths and file names:")
    paths = GetFilteredMeshPaths(parent_folder, filter_strings, file_filter_strings, ext=".parquet")
    assert len(paths) > 0, "All available data was filtered out."
    print("Starting GetAortaMeshResults: the top most progress bar is for all calculations and the progress bars below are for parallel processes.")
    manifold_group, manifold_dict = MsetBatchManifold(paths, quantities, m_set, prm)
    results = [process_m_with_progress(m, manifold_group) for m in m_set]
    results_df = pd.concat(results, ignore_index=True)
    print("Finished.")
    return results_df, manifold_dict<|MERGE_RESOLUTION|>--- conflicted
+++ resolved
@@ -244,11 +244,7 @@
             return None, None
     mesh = GetMeshFromParquet(full_scan_path)
     scan_name_no_ext = file_name_not_ext(scan_name)
-<<<<<<< HEAD
-    manifold_df, patches, mesh_clean, cluster_ids = Manifold(mesh, quantities=quantities, m=m, scan_name=scan_name, prm=prm)
-=======
-    manifold_df, patches, mesh_clean, _ = Manifold(mesh, quantities=quantities, m=m, scan_name=scan_name, prm=prm)
->>>>>>> ce595a17
+    manifold_df, patches, mesh_clean = Manifold(mesh, quantities=quantities, m=m, scan_name=scan_name, prm=prm)
     A, As, V, k1, k2 = mesh_clean.area, mesh_clean.area_faces, mesh_clean.volume, mesh_clean.curvatures[:,0], mesh_clean.curvatures[:,1]
     vertex_areas = np.zeros(len(mesh_clean.vertices))
     for vertex_idx in range(len(mesh_clean.vertices)):
