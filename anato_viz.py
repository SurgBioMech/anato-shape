# -*- coding: utf-8 -*-
"""
Two functions for visualization of the mesh, either before partitioning without curvature data or after with curvature data

@author: joepugar
"""

import numpy as np
import plotly
import plotly.graph_objects as go
import plotly.colors
import os
from anato_utils import *
from anato_mesh import *

def mesh_plot(mesh, mesh_color='lightblue', mesh_opacity=0.7, grid_color='black', grid_size=1):
    """Interactive 3D mesh plot of the anatomy."""
    v = mesh.vertices
    f = mesh.faces
    #- Create mesh plot
    mesh = go.Mesh3d(
        x=v[:, 0],
        y=v[:, 1],
        z=v[:, 2],
        i=f[:, 0],
        j=f[:, 1], 
        k=f[:, 2],
        color=mesh_color, 
        opacity=mesh_opacity, 
        flatshading=True)
    
    scatter = go.Scatter3d(
        x=v[:, 0],
        y=v[:, 1],
        z=v[:, 2],
        mode='markers',
        marker=dict(size=grid_size, color=grid_color))
    edge_x = []
    edge_y = []
    edge_z = []
    for t in f:
        edge_x += [v[t[0]][0], v[t[1]][0], None,
                   v[t[0]][0], v[t[2]][0], None,
                   v[t[1]][0], v[t[2]][0], None]
        edge_y += [v[t[0]][1], v[t[1]][1], None,
                   v[t[0]][1], v[t[2]][1], None,
                   v[t[1]][1], v[t[2]][1], None]
        edge_z += [v[t[0]][2], v[t[1]][2], None,
                   v[t[0]][2], v[t[2]][2], None,
                   v[t[1]][2], v[t[2]][2], None]
    
    edge = go.Scatter3d(
        x=edge_x,
        y=edge_y,
        z=edge_z,
        mode='lines',
        line=dict(color=grid_color, width=grid_size))
    fig = go.Figure(data=[mesh, scatter, edge])
    fig.update_layout(
        scene=dict(
            xaxis=dict(nticks=10, backgroundcolor='white', gridcolor='white'),
            yaxis=dict(nticks=10, backgroundcolor='white', gridcolor='white'),
            zaxis=dict(nticks=10, backgroundcolor='white', gridcolor='white'),
            camera=dict(
                eye=dict(x=2, y=-1.5, z=1)
            )
        ),
        height=1000,
        width=1000,
        paper_bgcolor='white'
    )
    #fig.write_image('mesh_fig.png', format='png', scale=2, engine='kaleido')
    fig.show()
    
<<<<<<< HEAD
def patch_plot(mesh, manifold_df, cluster_ids, var, scan_name, color_scale='Plasma', 
               mesh_opacity=0.7, edge_thickness=3, min_value=None, max_value=None):
    """Interactive 3D mesh plot of the anatomy with colored partitions for surface curvature values and a color bar.
    
    Parameters:
    - mesh: trimesh object, 3D triangular mesh of the anatomy.
    - manifold_df: DataFrame, contains curvature values per cluster.
    - cluster_ids: list, cluster identifiers corresponding to faces in the mesh.
    - var: str, column name in manifold_df to visualize.
    - scan_name: str, scan identifier for the figure title.
    - color_scale: str, name of the Plotly colorscale.
    - mesh_opacity: float, opacity of the mesh (0-1).
    - edge_thickness: int, thickness of the black edges.
    - min_value: float, optional, minimum value for color scaling.
    - max_value: float, optional, maximum value for color scaling.
    
    Returns:
    - manifold_df: DataFrame, unmodified input DataFrame.
    """

    v = mesh.vertices
    f = mesh.faces
    
    # Use provided min/max values or compute from the data
    if min_value is None:
        min_value = manifold_df[var].min()
    if max_value is None:
        max_value = manifold_df[var].max()
    
    # Normalize color values
    color_map = {cluster_id: plotly.colors.sample_colorscale(color_scale, 
                 (value - min_value) / (max_value - min_value))[0]
                 for cluster_id, value in zip(manifold_df.index, manifold_df[var])}
    
    face_colors = np.array([color_map[cluster_id] for cluster_id in cluster_ids])
    
    fig = go.Figure()
    
    # Add mesh plot
    mesh_trace = go.Mesh3d(
        x=v[:, 0], y=v[:, 1], z=v[:, 2],
        i=f[:, 0], j=f[:, 1], k=f[:, 2],
        facecolor=face_colors, opacity=mesh_opacity, flatshading=True
=======
def patch_plot(mesh, manifold_df, cluster_ids, var, scan_name, color_scale='Plasma', mesh_opacity=0.7, edge_thickness=3,cmin=None,cmax=None):
    """Interactive 3D mesh plot of the anatomy with colored partitions for surface curvature values and a color bar."""
    v = mesh.vertices
    f = mesh.faces
    min_value = manifold_df[var].min()
    max_value = manifold_df[var].max()

    intensity_vals = manifold_df.loc[cluster_ids, var].values

    fig = go.Figure()
    mesh_trace = go.Mesh3d(
        x=v[:, 0], y=v[:, 1], z=v[:, 2],
        i=f[:, 0], j=f[:, 1], k=f[:, 2],
        intensity=intensity_vals,          
        intensitymode='cell',
        colorscale=color_scale,
        cmin=min_value,
        cmax=max_value,
        opacity=mesh_opacity,
        flatshading=True,
        showscale=True,                    # colourbar for this trace
        colorbar=dict(
            title=var,
            titleside='right',
            ticks='outside',
            len=0.75
        ),
>>>>>>> ce595a17
    )

    fig.add_trace(mesh_trace)

    # Draw black edges between clusters
    edge_x, edge_y, edge_z, edge_set = [], [], [], {}

    for tri, cluster_id in zip(f, cluster_ids):
        for j in range(3):
            edge = tuple(sorted((tri[j], tri[(j+1)%3])))
            if edge in edge_set:
                if edge_set[edge] != cluster_id:
                    edge_x += [v[edge[0]][0], v[edge[1]][0], None]
                    edge_y += [v[edge[0]][1], v[edge[1]][1], None]
                    edge_z += [v[edge[0]][2], v[edge[1]][2], None]
            else:
                edge_set[edge] = cluster_id

<<<<<<< HEAD
    edge_trace = go.Scatter3d(
        x=edge_x, y=edge_y, z=edge_z,
        mode='lines', line=dict(color='black', width=edge_thickness), hoverinfo='none'
    )
    fig.add_trace(edge_trace)

    # Add colorbar
    colorbar_trace = go.Scatter3d(
        x=[None], y=[None], z=[None], 
        mode='markers',
        marker=dict(
            colorscale=color_scale,
            cmin=min_value,   
            cmax=max_value,    
            colorbar=dict(
                title=var,
                titleside='right',
                ticks='outside',
                len=0.75
            ),
            size=0.0001
        ),
        hoverinfo='none'
    )
    fig.add_trace(colorbar_trace)
=======
    fig.add_trace(
        go.Scatter3d(
            x=edge_x, y=edge_y, z=edge_z,
            mode='lines',
            line=dict(color='black', width=edge_thickness),
            hoverinfo='none'
        )
    )
>>>>>>> ce595a17

    # Update layout
    fig.update_layout(
        title=f"3D Mesh Plot: {scan_name}",
        scene=dict(
            xaxis=dict(nticks=10, backgroundcolor='white', gridcolor='white'),
            yaxis=dict(nticks=10, backgroundcolor='white', gridcolor='white'),
            zaxis=dict(nticks=10, backgroundcolor='white', gridcolor='white'),
            camera=dict(
                eye=dict(x=2, y=-1.5, z=1)
            )
        ),
        height=1000,
        width=1000,
        paper_bgcolor='white'
    )
<<<<<<< HEAD
    fig.write_image("high_quality_plot.png", scale=5, width=2000, height=1500)
=======
    fig.update_traces(
        cmin=cmin,
        cmax=cmax,
        selector=dict(type='mesh3d')
    )
    
    fig.write_html(os.getcwd() + os.sep  + f"{scan_name}.html")
>>>>>>> ce595a17
    fig.show()
    return manifold_df, fig<|MERGE_RESOLUTION|>--- conflicted
+++ resolved
@@ -72,81 +72,22 @@
     #fig.write_image('mesh_fig.png', format='png', scale=2, engine='kaleido')
     fig.show()
     
-<<<<<<< HEAD
-def patch_plot(mesh, manifold_df, cluster_ids, var, scan_name, color_scale='Plasma', 
-               mesh_opacity=0.7, edge_thickness=3, min_value=None, max_value=None):
-    """Interactive 3D mesh plot of the anatomy with colored partitions for surface curvature values and a color bar.
-    
-    Parameters:
-    - mesh: trimesh object, 3D triangular mesh of the anatomy.
-    - manifold_df: DataFrame, contains curvature values per cluster.
-    - cluster_ids: list, cluster identifiers corresponding to faces in the mesh.
-    - var: str, column name in manifold_df to visualize.
-    - scan_name: str, scan identifier for the figure title.
-    - color_scale: str, name of the Plotly colorscale.
-    - mesh_opacity: float, opacity of the mesh (0-1).
-    - edge_thickness: int, thickness of the black edges.
-    - min_value: float, optional, minimum value for color scaling.
-    - max_value: float, optional, maximum value for color scaling.
-    
-    Returns:
-    - manifold_df: DataFrame, unmodified input DataFrame.
-    """
-
-    v = mesh.vertices
-    f = mesh.faces
-    
-    # Use provided min/max values or compute from the data
-    if min_value is None:
-        min_value = manifold_df[var].min()
-    if max_value is None:
-        max_value = manifold_df[var].max()
-    
-    # Normalize color values
-    color_map = {cluster_id: plotly.colors.sample_colorscale(color_scale, 
-                 (value - min_value) / (max_value - min_value))[0]
-                 for cluster_id, value in zip(manifold_df.index, manifold_df[var])}
-    
-    face_colors = np.array([color_map[cluster_id] for cluster_id in cluster_ids])
-    
-    fig = go.Figure()
-    
-    # Add mesh plot
-    mesh_trace = go.Mesh3d(
-        x=v[:, 0], y=v[:, 1], z=v[:, 2],
-        i=f[:, 0], j=f[:, 1], k=f[:, 2],
-        facecolor=face_colors, opacity=mesh_opacity, flatshading=True
-=======
-def patch_plot(mesh, manifold_df, cluster_ids, var, scan_name, color_scale='Plasma', mesh_opacity=0.7, edge_thickness=3,cmin=None,cmax=None):
+def patch_plot(mesh, manifold_df, cluster_ids, var, scan_name, color_scale='Plasma', mesh_opacity=0.7, edge_thickness=3):
     """Interactive 3D mesh plot of the anatomy with colored partitions for surface curvature values and a color bar."""
     v = mesh.vertices
     f = mesh.faces
     min_value = manifold_df[var].min()
     max_value = manifold_df[var].max()
-
-    intensity_vals = manifold_df.loc[cluster_ids, var].values
-
+    
+    color_map = {cluster_id: plotly.colors.sample_colorscale(color_scale, (value - min_value) / (max_value - min_value))[0]
+                 for cluster_id, value in zip(manifold_df.index, manifold_df[var])}
+    face_colors = np.array([color_map[cluster_id] for cluster_id in cluster_ids])
+    
     fig = go.Figure()
-    mesh_trace = go.Mesh3d(
-        x=v[:, 0], y=v[:, 1], z=v[:, 2],
-        i=f[:, 0], j=f[:, 1], k=f[:, 2],
-        intensity=intensity_vals,          
-        intensitymode='cell',
-        colorscale=color_scale,
-        cmin=min_value,
-        cmax=max_value,
-        opacity=mesh_opacity,
-        flatshading=True,
-        showscale=True,                    # colourbar for this trace
-        colorbar=dict(
-            title=var,
-            titleside='right',
-            ticks='outside',
-            len=0.75
-        ),
->>>>>>> ce595a17
+    mesh_trace = go.Mesh3d(x=v[:, 0], y=v[:, 1], z=v[:, 2],
+                           i=f[:, 0], j=f[:, 1], k=f[:, 2],
+                           facecolor=face_colors, opacity=mesh_opacity, flatshading=True,
     )
-
     fig.add_trace(mesh_trace)
 
     # Draw black edges between clusters
@@ -163,14 +104,11 @@
             else:
                 edge_set[edge] = cluster_id
 
-<<<<<<< HEAD
-    edge_trace = go.Scatter3d(
-        x=edge_x, y=edge_y, z=edge_z,
+    edge_trace = go.Scatter3d(x=edge_x, y=edge_y, z=edge_z,
         mode='lines', line=dict(color='black', width=edge_thickness), hoverinfo='none'
     )
     fig.add_trace(edge_trace)
 
-    # Add colorbar
     colorbar_trace = go.Scatter3d(
         x=[None], y=[None], z=[None], 
         mode='markers',
@@ -189,16 +127,6 @@
         hoverinfo='none'
     )
     fig.add_trace(colorbar_trace)
-=======
-    fig.add_trace(
-        go.Scatter3d(
-            x=edge_x, y=edge_y, z=edge_z,
-            mode='lines',
-            line=dict(color='black', width=edge_thickness),
-            hoverinfo='none'
-        )
-    )
->>>>>>> ce595a17
 
     # Update layout
     fig.update_layout(
@@ -215,16 +143,6 @@
         width=1000,
         paper_bgcolor='white'
     )
-<<<<<<< HEAD
-    fig.write_image("high_quality_plot.png", scale=5, width=2000, height=1500)
-=======
-    fig.update_traces(
-        cmin=cmin,
-        cmax=cmax,
-        selector=dict(type='mesh3d')
-    )
-    
-    fig.write_html(os.getcwd() + os.sep  + f"{scan_name}.html")
->>>>>>> ce595a17
+    #fig.write_image('patch_fig.png', format='png', scale=2, engine='kaleido')
     fig.show()
     return manifold_df, fig